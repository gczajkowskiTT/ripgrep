[package]
name = "grep-printer"
version = "0.3.1"  #:version
authors = ["Andrew Gallant <jamslam@gmail.com>"]
description = """
An implementation of the grep crate's Sink trait that provides standard
printing of search results, similar to grep itself.
"""
documentation = "https://docs.rs/grep-printer"
homepage = "https://github.com/BurntSushi/ripgrep/tree/master/crates/printer"
repository = "https://github.com/BurntSushi/ripgrep/tree/master/crates/printer"
readme = "README.md"
keywords = ["grep", "pattern", "print", "printer", "sink"]
license = "Unlicense OR MIT"
edition = "2024"

[features]
default = ["serde"]
serde = ["dep:serde", "dep:serde_json"]

[dependencies]
bstr = "1.6.2"
<<<<<<< HEAD
grep-matcher = { version = "0.1.7", path = "../matcher" }
grep-searcher = { version = "0.1.14", path = "../searcher" }
grep-cli = { version = "0.1.11", path = "../cli" }
=======
grep-matcher = { version = "0.1.8", path = "../matcher" }
grep-searcher = { version = "0.1.16", path = "../searcher" }
>>>>>>> 57c190d5
log = "0.4.5"
termcolor = "1.3.0"
serde = { version = "1.0.193", optional = true }
serde_json = { version = "1.0.107", optional = true }

[dev-dependencies]
grep-regex = { version = "0.1.14", path = "../regex" }

[package.metadata.docs.rs]
# We want to document all features.
all-features = true
# This opts into a nightly unstable option to show the features that need to be
# enabled for public API items. To do that, we set 'docsrs', and when that's
# enabled, we enable the 'doc_cfg' feature.
#
# To test this locally, run:
#
#     RUSTDOCFLAGS="--cfg docsrs" cargo +nightly doc --all-features
rustdoc-args = ["--cfg", "docsrs"]<|MERGE_RESOLUTION|>--- conflicted
+++ resolved
@@ -20,14 +20,9 @@
 
 [dependencies]
 bstr = "1.6.2"
-<<<<<<< HEAD
-grep-matcher = { version = "0.1.7", path = "../matcher" }
-grep-searcher = { version = "0.1.14", path = "../searcher" }
-grep-cli = { version = "0.1.11", path = "../cli" }
-=======
 grep-matcher = { version = "0.1.8", path = "../matcher" }
 grep-searcher = { version = "0.1.16", path = "../searcher" }
->>>>>>> 57c190d5
+grep-cli = { version = "0.1.11", path = "../cli" }
 log = "0.4.5"
 termcolor = "1.3.0"
 serde = { version = "1.0.193", optional = true }
